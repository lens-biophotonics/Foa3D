--- conflicted
+++ resolved
@@ -171,26 +171,13 @@
         increasing the parallel processing performance
         (the image will be preliminarily loaded to RAM)
     """
-<<<<<<< HEAD
-=======
 
     # get microscopy image path and name
->>>>>>> aba73983
     in_mmap = cli_args.mmap
     img_path = cli_args.image_path
     img_name = path.basename(img_path)
     split_name = img_name.split('.')
 
-<<<<<<< HEAD
-    if len(split_name) == 1:
-        raise ValueError('Format must be specified for input volume images!')
-    else:
-        mosaic = False
-        img_fmt = split_name[-1]
-        img_name = img_name.replace('.' + split_name[-1], '')
-        if img_fmt == 'yml':
-            mosaic = True
-=======
     # check image format
     if len(split_name) == 1:
         raise ValueError('Format must be specified for input volume images!')
@@ -198,7 +185,6 @@
         img_fmt = split_name[-1]
         img_name = img_name.replace('.' + split_name[-1], '')
         mosaic = True if img_fmt == 'yml' else False
->>>>>>> aba73983
 
     return img_path, img_name, img_fmt, mosaic, in_mmap
 
@@ -390,10 +376,7 @@
     img_name: str
         microscopy image filename
     """
-<<<<<<< HEAD
-=======
-
->>>>>>> aba73983
+
     # initialize variables
     skip_frangi = False
     skip_odf = cli_args.odf_res is None
@@ -437,11 +420,7 @@
 
         # load microscopy z-stack
         else:
-<<<<<<< HEAD
-            print("Loading " + img_name + " z-stack...\n")
-=======
             print("Loading {} z-stack...\n".format(img_name))
->>>>>>> aba73983
             img_fmt = img_fmt.lower()
             if img_fmt == 'npy':
                 img = np.load(img_path)
@@ -462,14 +441,7 @@
     print_import_time(tic)
 
     # print volume image shape
-<<<<<<< HEAD
-    if not skip_frangi:
-        print_image_shape(cli_args, img, mosaic)
-    else:
-        print()
-=======
     print_image_shape(cli_args, img, mosaic) if not skip_frangi else print()
->>>>>>> aba73983
 
     # create saving directory
     save_subdirs = create_save_dirs(img_path, img_name, skip_frangi=skip_frangi, skip_odf=skip_odf)
