from itertools import product
from multiprocessing import cpu_count
from os import environ

import numpy as np
import psutil

from foa3d.utils import ceil_to_multiple, get_available_cores


def adjust_slice_coord(axis_iter, pad_rng, slice_shape, img_shape, slice_per_dim, axis, flip=False, min_edge=-1):
    """
    Adjust image slice coordinates at boundaries.

    Parameters
    ----------
    axis_iter: int
        iteration counter along axis (see pipeline.iterate_frangi_on_slices)

    pad_rng: int
        patch padding range

    slice_shape: numpy.ndarray (shape=(3,), dtype=int)
        shape of the basic image slices analyzed iteratively [px]

    img_shape: numpy.ndarray (shape=(3,), dtype=int)
        total image shape [px]

    slice_per_dim: int
        number of image slices along axis

    axis: int
        axis index

    flip: bool
        if True, flip axes coordinates

    min_edge: int
        threshold on the minimum side of boundary image slices [px]

    Returns
    -------
    start: int
        adjusted start index

    stop: int
        adjusted stop index

    axis_pad_array: numpy.ndarray (shape=(2,), dtype=int)
        axis pad range [\'left\', \'right\']
    """
    # initialize axis pad array
    axis_pad_array = np.zeros(shape=(2,), dtype=np.uint8)

    # compute start and stop coordinates
    start = axis_iter * slice_shape[axis] - pad_rng
    stop = axis_iter * slice_shape[axis] + slice_shape[axis] + pad_rng

    # flip coordinates
    if flip:
        start_tmp = start
        start = img_shape[axis] - stop
        stop = img_shape[axis] - start_tmp

    # adjust start coordinate
    if start < 0:
        start = 0
    else:
        axis_pad_array[0] = pad_rng

    # adjust stop coordinate
    if stop > img_shape[axis]:
        stop = img_shape[axis]
    else:
        axis_pad_array[1] = pad_rng

    # handle image boundaries for very dense image parcellations
    if min_edge > 0:
        if axis_iter == slice_per_dim - 2:
            if img_shape[axis] - (stop - axis_pad_array[1]) < min_edge:
                stop = img_shape[axis]
        elif axis_iter == slice_per_dim - 1:
            if (stop - axis_pad_array[1]) - (start + axis_pad_array[0]) < min_edge:
                start = None

    return start, stop, axis_pad_array


def compute_slice_range(z, y, x, slice_shape, img_shape, slice_per_dim, pad_rng=0, flip=False, min_edge=-1):
    """
    Compute basic slice coordinates from microscopy volume image.

    Parameters
    ----------
    z: int
        z-depth index

    y: int
        row index

    x: int
        column index

    slice_shape: numpy.ndarray (shape=(3,), dtype=int)
        shape of the basic image slices analyzed iteratively [px]

    img_shape: numpy.ndarray (shape=(3,), dtype=int)
        total image shape [px]

    slice_per_dim: numpy.ndarray (shape=(3,), dtype=int)
        number of image slices along each separate axis

    pad_rng: int
        slice padding range

    flip: bool
        if True, flip axes coordinates

    Returns
    -------
    rng: tuple
        3D slice index ranges

    pad_mat: numpy.ndarray
        3D padding range array
    """
    # adjust original image patch coordinates
    # and generate padding range matrix
    pad_mat = np.zeros(shape=(3, 2), dtype=np.uint8)
    z_start, z_stop, pad_mat[0, :] = \
        adjust_slice_coord(z, pad_rng, slice_shape, img_shape, slice_per_dim[0], axis=0, flip=flip, min_edge=min_edge)
    y_start, y_stop, pad_mat[1, :] = \
        adjust_slice_coord(y, pad_rng, slice_shape, img_shape, slice_per_dim[1], axis=1, flip=flip, min_edge=min_edge)
    x_start, x_stop, pad_mat[2, :] = \
        adjust_slice_coord(x, pad_rng, slice_shape, img_shape, slice_per_dim[2], axis=2, flip=flip, min_edge=min_edge)

    # generate index ranges
    z_rng = slice(z_start, z_stop, 1)
    y_rng = slice(y_start, y_stop, 1)
    x_rng = slice(x_start, x_stop, 1)
    rng = np.index_exp[z_rng, y_rng, x_rng]
    for r in rng:
        if r.start is None:
            return None, pad_mat

    return rng, pad_mat


def compute_slice_shape(img_shape, item_size, px_size=None, max_size=100, pad_rng=0):
    """
    Compute basic image chunk shape depending on its maximum size (in bytes).

    Parameters
    ----------
    img_shape: numpy.ndarray (shape=(3,))
        total image shape [px]

    item_size: int
        image item size (in bytes)

    px_size: numpy.ndarray (shape=(3,), dtype=float)
        pixel size [μm]

    max_slice_size: float
        maximum memory size (in bytes) of the basic slices analyzed iteratively

    pad_rng: int
        slice padding range

    Returns
    -------
    slice_shape: numpy.ndarray (shape=(3,), dtype=int)
        shape of the basic image slices analyzed in parallel [px]

    slice_shape_um: numpy.ndarray (shape=(3,), dtype=float)
        shape of the basic image slices analyzed in parallel [μm]
        (if px_size is provided)
    """
    if len(img_shape) == 4:
        item_size = item_size * 3

    slice_depth = img_shape[0]
    slice_side = np.round(1024 * np.sqrt((max_size / (slice_depth * item_size))) - 2 * pad_rng)
    slice_shape = np.array([slice_depth, slice_side, slice_side]).astype(int)
    slice_shape = np.min(np.stack((img_shape[:3], slice_shape)), axis=0)

    if px_size is not None:
        slice_shape_um = np.multiply(slice_shape, px_size)
        return slice_shape, slice_shape_um
    else:
        return slice_shape


def compute_vector_slice_shape(vec_shape, vec_item_size, odf_scale, batch_size):
    """
    Compute basic vector chunk shape depending on the reference size of
    the batch analyzed in parallel.

    Parameters
    ----------
    vec_shape: numpy.ndarray (shape=(4,), dtype=int)
        total image shape [px]

    vec_item_size: int
        vector item size (in bytes)

    odf_scale: int
        fiber ODF resolution (super-voxel side [px])

    batch_size: int
        slice batch size

    Returns
    -------
    vec_slc_shape: numpy.ndarray (shape=(3,), dtype=int)
         shape of the basic fiber vector slices analyzed in parallel
    """
    vec_img_size = np.prod(vec_shape) * vec_item_size
    vec_slice_size = vec_img_size / batch_size

    vec_slice_side = np.sqrt(vec_slice_size / (vec_shape[-1] * vec_shape[0] * vec_item_size))
    vec_slice_side = ceil_to_multiple(vec_slice_side, odf_scale)

    vec_slc_shape = np.array([vec_shape[0], vec_slice_side, vec_slice_side]).astype(int)

    return vec_slc_shape


def compute_smoothing_pad_range(smooth_sigma, frangi_sigma, truncate=4):
    """
    Compute lateral image padding range
    for coping with smoothing-related boundary artifacts.

    Parameters
    ----------
    smooth_sigma: numpy.ndarray (shape=(3,), dtype=int)
        3D standard deviation of the low-pass Gaussian filter [px]
        (applied to the XY plane)

    frangi_sigma: numpy.ndarray (dtype=int)
        analyzed spatial scales [px]

    truncate: int
        truncate the Gaussian kernel at this many standard deviations

    Returns
    -------
    pad_rng: int
        slice padding range
    """
    max_sigma = np.max(np.concatenate((smooth_sigma, frangi_sigma)))
    if smooth_sigma is not None:
        pad_rng = (np.ceil(2 * truncate * max_sigma) // 2 * 2 + 1).astype(int)
    else:
        pad_rng = 0

    return pad_rng


def config_frangi_batch(frangi_scales, mem_growth_factor=149.7, mem_fudge_factor=1.0,
                        min_slice_size_mb=-1, jobs_to_cores=0.8, max_ram_mb=None):
    """
    Compute size and number of the batches of basic microscopy image slices
    analyzed in parallel.

    Parameters
    ----------
    frangi_scales: list (dtype=float)
        analyzed spatial scales in [μm]

    mem_growth_factor: float
        empirical memory growth factor
        of the Frangi filtering stage

    mem_fudge_factor: float
        memory fudge factor

    min_slice_size_mb: float
        minimum slice size in [MB]

    jobs_to_cores: float
        max number of jobs relative to the available CPU cores
        (default: 80%)

    max_ram_mb: float
        maximum RAM available to the Frangi filtering stage [MB]

    Returns
    -------
    slice_batch_size: int
        slice batch size

    slice_size_mb: float
        memory size (in megabytes) of the basic image slices
        fed to the Frangi filter
    """
    # maximum RAM not provided: use all
    if max_ram_mb is None:
        max_ram_mb = psutil.virtual_memory()[1] / 1e6

    # number of logical cores
    num_cpu = get_available_cores()

    # number of spatial scales
    num_scales = len(frangi_scales)

    # initialize slice batch size
    slice_batch_size = int(jobs_to_cores * num_cpu // num_scales)

    # get image slice size
    slice_size_mb = get_slice_size(max_ram_mb, mem_growth_factor, mem_fudge_factor, slice_batch_size, num_scales)
    while slice_size_mb < min_slice_size_mb:
        slice_batch_size -= 1
        slice_size_mb = get_slice_size(max_ram_mb, mem_growth_factor, mem_fudge_factor, slice_batch_size, num_scales)

    return slice_batch_size, slice_size_mb


def config_frangi_slicing(img_shape, item_size, px_size, px_size_iso, smooth_sigma, frangi_sigma, lpf_soma_mask,
                          batch_size, slice_size):
    """
    Slicing configuration for the iterative Frangi filtering of basic chunks
    of the input microscopy volume.

    Parameters
    ----------
    image_shape: numpy.ndarray (shape=(3,), dtype=int)
        total image shape [px]

    item_size: int
        image item size (in bytes)

    px_size: numpy.ndarray (shape=(3,), dtype=float)
        pixel size [μm]

    px_size_iso: numpy.ndarray (shape=(3,), dtype=float)
        adjusted isotropic pixel size [μm]

    smooth_sigma: numpy.ndarray (shape=(3,), dtype=int)
        3D standard deviation of low-pass Gaussian filter [px]
        (resolution anisotropy correction)

    frangi_sigma: numpy.ndarray (or int)
        Frangi filter scales [px]

    batch_size: int
        slice batch size

    max_size: float
        maximum memory size (in megabytes) of the basic image slices
        analyzed iteratively

    Returns
    -------
    rng_in_lst: list
        list of analyzed fiber channel slice ranges

    rng_in_lst_neu: list
        list of neuron channel slice ranges

    rng_out_lst: list
        list of output slice ranges

    pad_mat_lst: list
        list of slice padding ranges

    in_slice_shape_um: numpy.ndarray (shape=(3,), dtype=float)
        shape of the basic image slices analyzed iteratively [μm]

    out_slice_shape: numpy.ndarray (shape=(3,), dtype=int)
        shape of the processed image slices [px]

    px_rsz_ratio: numpy.ndarray (shape=(3,), dtype=float)
        3D image resize ratio

    tot_slice_num: int
        total number of analyzed image slices

    batch_size: int
        adjusted slice batch size
    """
    # compute input patch padding range (border artifacts suppression)
    pad = compute_smoothing_pad_range(smooth_sigma, frangi_sigma)

    # shape of processed TPFM slices
    in_slice_shape, in_slice_shape_um = compute_slice_shape(img_shape, item_size,
                                                            px_size=px_size, max_size=slice_size, pad_rng=pad)

    # adjust shapes according to the anisotropy correction
    px_rsz_ratio = np.divide(px_size, px_size_iso)
    out_slice_shape = np.ceil(px_rsz_ratio * in_slice_shape).astype(int)
    out_image_shape = np.ceil(px_rsz_ratio * img_shape).astype(int)

    # iteratively define input/output slice 3D ranges
    slice_per_dim = np.ceil(np.divide(img_shape, in_slice_shape)).astype(int)
    tot_slice_num = int(np.prod(slice_per_dim))

    # initialize empty range lists
    rng_out_lst = list()
    pad_mat_lst = list()
    rng_in_lst = list()
    rng_in_lst_neu = list()
    for z, y, x in product(range(slice_per_dim[0]), range(slice_per_dim[1]), range(slice_per_dim[2])):

        # index ranges of analyzed fiber image slices (with padding)
        rng_in, pad_mat = \
            compute_slice_range(z, y, x, in_slice_shape, img_shape, slice_per_dim, pad_rng=pad, min_edge=21)
        if rng_in is not None:
            rng_in_lst.append(rng_in)
            pad_mat_lst.append(pad_mat)

            # output index ranges
            rng_out, _ = \
                compute_slice_range(z, y, x, out_slice_shape, out_image_shape, slice_per_dim)
            rng_out_lst.append(rng_out)

            # optional neuron masking
            if lpf_soma_mask:
                rng_in_neu, _ = \
                    compute_slice_range(z, y, x, in_slice_shape, img_shape, slice_per_dim)
                rng_in_lst_neu.append(rng_in_neu)
            else:
                rng_in_lst_neu.append(None)
        else:
            tot_slice_num -= 1

    # adjust slice batch size
    if batch_size > tot_slice_num:
        batch_size = tot_slice_num

    return rng_in_lst, rng_in_lst_neu, rng_out_lst, pad_mat_lst, \
        in_slice_shape_um, out_slice_shape, px_rsz_ratio, tot_slice_num, batch_size


def config_odf_batch(min_cpu_prc=0.75):
    """
    Compute size of the batches of basic fiber vector slices
    analyzed in parallel.

    Parameters
    ----------
    min_cpu_prc: float
        minimum % of logical cores
        used for parallel ODF estimation

    Returns
    -------
    slice_batch_size: int
        slice batch size

    num_cpu: int
        available logical cores
    """
    # number of logical cores
    num_cpu = environ.pop('OMP_NUM_THREADS', default=None)
    if num_cpu is None:
        num_cpu = cpu_count()
    else:
        num_cpu = int(num_cpu)

    # initialize slice batch size
    slice_batch_size = int(min_cpu_prc * num_cpu)

    return slice_batch_size, num_cpu


def config_odf_slicing(fiber_vec_shape, fiber_vec_item_size, odf_img_shape, odi_img_shape,
                       odf_scale, batch_size, num_cpu):
    """
    Slicing configuration for the iterative ODF analysis of basic chunks
    of the 3D fiber orientation map returned by the Frangi filter stage.

    Parameters
    ----------
    fiber_vec_shape: numpy.ndarray (shape=(4,), dtype=int)
        shape of the fiber vector dataset [px]

    fiber_vec_item_size: int
        vector dataset item size (in bytes)

    odf_shape: tuple
        ODF image shape

    odi_shape: tuple
        ODI parameter images shape

    odf_scale: int
        fiber ODF resolution (super-voxel side [px])

    batch_size: int
        slice batch size

    num_cpu: int
        available logical cores

    Returns
    -------
    rng_in_lst: list
        list of analyzed fiber vector slice ranges

    rng_odf_lst: list
        list of output ODF slice ranges

    rng_odi_lst: list
        list of output ODI parameter slice ranges

    fiber_vec_slc_shape: numpy.ndarray (shape=(3,), dtype=int)
        shape of the analyzed fiber vector slices [px]

    odf_slc_shape: numpy.ndarray (shape=(3,), dtype=int)
        shape of the resulting ODF map slices [px]

    tot_slice_num: int
        total number of analyzed fiber vector slices

    batch_size: int
        adjusted slice batch size
    """
    # get the shape of basic fiber vector slices
    fiber_vec_slc_shape = compute_vector_slice_shape(fiber_vec_shape, fiber_vec_item_size, odf_scale, batch_size)

    # get output ODF chunk shape (Z,Y,X)
    odf_slc_shape = np.ceil(np.divide(fiber_vec_slc_shape, odf_scale)).astype(int)

    # iteratively define input/output slice 3D ranges
    slice_per_dim = np.ceil(np.divide(fiber_vec_shape[:-1], fiber_vec_slc_shape)).astype(int)
    tot_slice_num = int(np.prod(slice_per_dim))
    batch_size = np.min([tot_slice_num, num_cpu])

    # initialize empty range lists
    rng_in_lst = list()
    rng_odf_lst = list()
    rng_odi_lst = list()
    for z, y, x in product(range(slice_per_dim[0]), range(slice_per_dim[1]), range(slice_per_dim[2])):

        # index ranges of analyzed fiber image slices (with padding)
        rng_in, _ = compute_slice_range(z, y, x, fiber_vec_slc_shape, fiber_vec_shape[:-1])
        rng_in_lst.append(rng_in)

        # ODF index ranges
        rng_odf, _ = compute_slice_range(x, y, z, np.flip(odf_slc_shape), odf_img_shape, flip=True)
        rng_odf_lst.append(rng_odf)

        # ODI index ranges
        rng_odi, _ = compute_slice_range(z, y, x, odf_slc_shape, odi_img_shape)
        rng_odi_lst.append(rng_odi)

    return rng_in_lst, rng_odf_lst, rng_odi_lst, fiber_vec_slc_shape, odf_slc_shape, tot_slice_num, batch_size


def crop_slice(img_slice, rng, flipped=()):
    """
    Shrink image slice at volume boundaries, for overall shape consistency.

    Parameters
    ----------
    img_slice: numpy.ndarray
        image slice

    rng: tuple
        3D index range

    flipped: tuple
        flipped axes

    Returns
    -------
    cropped_slice: numpy.ndarray
        cropped image slice
    """
    # check slice shape and output index ranges
    out_slice_shape = img_slice.shape
    crop_rng = np.zeros(shape=(3,), dtype=int)
    for s in range(3):
        crop_rng[s] = out_slice_shape[s] - np.arange(rng[s].start, rng[s].stop, rng[s].step).size

    # crop slice if required
    if 0 in flipped:
        cropped_slice = img_slice[crop_rng[0] or None:, ...]
    else:
        cropped_slice = img_slice[:-crop_rng[0] or None, ...]
    if 1 in flipped:
        cropped_slice = cropped_slice[:, crop_rng[1] or None:, ...]
    else:
        cropped_slice = cropped_slice[:, :-crop_rng[1] or None, ...]
    if 2 in flipped:
        cropped_slice = cropped_slice[:, :, crop_rng[2] or None:, ...]
    else:
        cropped_slice = cropped_slice[:, :, :-crop_rng[2] or None, ...]

    return cropped_slice


def get_slice_size(max_ram, mem_growth_factor, mem_fudge_factor, slice_batch_size, num_scales=1):
    """
    Compute the size of the basic microscopy image slices fed to the Frangi filtering stage.

    Parameters
    ----------
    max_ram: float
        available RAM

    mem_growth_factor: float
        empirical memory growth factor
        of the pipeline stage (Frangi filter or ODF estimation)

    mem_fudge_factor: float
        memory fudge factor

    slice_batch_size: int
        slice batch size

    num_scales: int
        number of spatial scales analyzed in parallel

    Returns
    -------
    slice_size: float
        memory size (in megabytes) of the basic image slices
        fed to the pipeline stage
    """
    slice_size = max_ram / (slice_batch_size * mem_growth_factor * mem_fudge_factor * num_scales)

    return slice_size


def slice_channel(img, rng, channel, mosaic=False):
    """
    Slice desired channel from input image volume.

    Parameters
    ----------
    image: numpy.ndarray
        microscopy volume image

    rng: tuple (dtype=int)
        3D index ranges

    channel: int
        image channel axis

    mosaic: bool
        True for tiled reconstructions aligned using ZetaStitcher

    Returns
    -------
    image_slice: numpy.ndarray
        sliced image patch
    """
    z_rng, r_rng, c_rng = rng

    if channel is None:
<<<<<<< HEAD
        image_slice = image[z_rng, r_rng, c_rng]
    else:
        if mosaic:
            image_slice = image[z_rng, channel, r_rng, c_rng]
        else:
            image_slice = image[z_rng, r_rng, c_rng, channel]
=======
        image_slice = img[z_rng, r_rng, c_rng]
    else:
        if mosaic:
            image_slice = img[z_rng, channel, r_rng, c_rng]
        else:
            image_slice = img[z_rng, r_rng, c_rng, channel]
>>>>>>> a4eae514

    return image_slice<|MERGE_RESOLUTION|>--- conflicted
+++ resolved
@@ -650,20 +650,11 @@
     z_rng, r_rng, c_rng = rng
 
     if channel is None:
-<<<<<<< HEAD
-        image_slice = image[z_rng, r_rng, c_rng]
-    else:
-        if mosaic:
-            image_slice = image[z_rng, channel, r_rng, c_rng]
-        else:
-            image_slice = image[z_rng, r_rng, c_rng, channel]
-=======
         image_slice = img[z_rng, r_rng, c_rng]
     else:
         if mosaic:
             image_slice = img[z_rng, channel, r_rng, c_rng]
         else:
             image_slice = img[z_rng, r_rng, c_rng, channel]
->>>>>>> a4eae514
 
     return image_slice