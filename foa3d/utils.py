import gc
import tempfile
from multiprocessing import cpu_count
from os import environ, path, unlink
from shutil import rmtree
from time import perf_counter

import numpy as np
from astropy.visualization import make_lupton_rgb
from h5py import File
from joblib import dump, load
from matplotlib.colors import hsv_to_rgb
from skimage.filters import (threshold_li, threshold_niblack,
                             threshold_sauvola, threshold_triangle,
                             threshold_yen)


def create_background_mask(img, thresh_method='yen'):
    """
    Compute background mask.

    Parameters
    ----------
    img: numpy.ndarray (shape=(Z,Y,X))
        microscopy volume image

    thresh_method: str
        image thresholding method

    Returns
    -------
    background_mask: numpy.ndarray (shape=(Z,Y,X), dtype=bool)
        boolean background mask
    """

    # select thresholding method
    if thresh_method == 'li':
        initial_li_guess = np.mean(img[img != 0])
        thresh = threshold_li(img, initial_guess=initial_li_guess)
    elif thresh_method == 'niblack':
        thresh = threshold_niblack(img, window_size=15, k=0.2)
    elif thresh_method == 'sauvola':
        thresh = threshold_sauvola(img, window_size=15, k=0.2, r=None)
    elif thresh_method == 'triangle':
        thresh = threshold_triangle(img, nbins=256)
    elif thresh_method == 'yen':
        thresh = threshold_yen(img, nbins=256)
    else:
        raise ValueError("  Unsupported thresholding method!!!")

    # compute mask
    background_mask = img < thresh

    return background_mask


<<<<<<< HEAD
def create_memory_map(shape, dtype, name='tmp', tmp=None, arr=None, mmap_mode='r+'):
=======
def create_hdf5_dset(dset_shape, dtype, chunks=True, name='tmp', tmp=None):
>>>>>>> aba73983
    """
    Create HDF5 dataset.

    Parameters
    ----------
<<<<<<< HEAD
=======
    dset_shape: tuple (dtype: int)
        dataset shape

    dtype:
        data type of the HDF5 dataset

    chunks: tuple (dtype: int) or bool
        shape of the chunked storage layout (default: auto chunking)

    Returns
    -------
    dset:
        HDF5 dataset

    file_path: str
        path to the HDF5 file
    """

    if tmp is None:
        tmp = tempfile.mkdtemp()

    file_path = path.join(tmp, name + '.h5')
    file = File(file_path, 'w')
    dset = file.create_dataset(None, dset_shape, chunks=chunks, dtype=dtype)

    return dset, file_path


def create_memory_map(shape, dtype, name='tmp', tmp=None, arr=None, mmap_mode='r+'):
    """
    Create a memory-map to an array stored in a binary file on disk.

    Parameters
    ----------
>>>>>>> aba73983
    shape: tuple
        shape of the stored array

    dtype:
        data-type used to interpret the file contents

    name: str
        optional temporary filename

    tmp: str
        temporary file directory

    arr: numpy.ndarray
        array to be mapped

    mmap_mode: str
        file opening mode

    Returns
    -------
    mmap: NumPy memory map
        memory-mapped array
    """
<<<<<<< HEAD
=======

>>>>>>> aba73983
    if tmp is None:
        tmp = tempfile.mkdtemp()
    mmap_path = path.join(tmp, name + '.mmap')

    if path.exists(mmap_path):
        unlink(mmap_path)
    if arr is None:
        arr = np.zeros(tuple(shape), dtype=dtype)
    _ = dump(arr, mmap_path)
    mmap = load(mmap_path, mmap_mode=mmap_mode)
    del arr
    _ = gc.collect()

    return mmap


def get_available_cores():
    """
    Return the number of available logical cores.

    Parameters
    ----------
    None

    Returns
    -------
    num_cpu: int
        number of available cores
    """

    num_cpu = environ.pop('OMP_NUM_THREADS', default=None)
    if num_cpu is None:
        num_cpu = cpu_count()
    else:
        num_cpu = int(num_cpu)

    return num_cpu


def get_item_size(dtype):
    """
    Get the item size in bytes of a data type.

    Parameters
    ----------
    dtype: str
        data type identifier

    Returns
    -------
    item_size: int
        item size in bytes
    """

    # data type lists
    lst_1 = ['uint8', 'int8']
    lst_2 = ['uint16', 'int16', 'float16', np.float16]
    lst_3 = ['uint32', 'int32', 'float32', np.float32]
    lst_4 = ['uint64', 'int64', 'float64', np.float64]

    if dtype in lst_1:
        item_size = 1
    elif dtype in lst_2:
        item_size = 2
    elif dtype in lst_3:
        item_size = 4
    elif dtype in lst_4:
        item_size = 8
    else:
        raise ValueError("Unsupported data type!")

    return item_size


def delete_tmp_folder(tmp_dir):
    """
    Delete temporary folder.

    Parameters
    ----------
    tmp_dir: str
        path to temporary folder to be removed

    Returns
    -------
    None
    """
    try:
        rmtree(tmp_dir)
    except OSError:
        pass


def divide_nonzero(nd_array1, nd_array2, new_value=1e-10):
    """
    Divide two arrays handling zero denominator values.

    Parameters
    ----------
    nd_array1: numpy.ndarray
        dividend array

    nd_array2: numpy.ndarray
        divisor array

    new_value: float
        substituted value

    Returns
    -------
    divided: numpy.ndarray
        divided array
    """

    denominator = np.copy(nd_array2)
    denominator[denominator == 0] = new_value
    divided = np.divide(nd_array1, denominator)

    return divided


def elapsed_time(start_time):
    """
    Compute elapsed time from input start reference.

    Parameters
    ----------
    start_time: float
        start time reference

    Returns
    -------
    total: float
        total time [s]

    mins: float
        minutes

    secs: float
        seconds
    """

    stop_time = perf_counter()
    total = stop_time - start_time
    mins = total // 60
    secs = total % 60

    return total, mins, secs


def fwhm_to_sigma(fwhm):
    """
    Compute the standard deviation of a Gaussian distribution
    from its FWHM value.

    Parameters
    ----------
    fwhm: float
        full width at half maximum

    Returns
    -------
    sigma: float
        standard deviation
    """
    sigma = np.sqrt(np.square(fwhm) / (8 * np.log(2)))

    return sigma


def get_item_bytes(data):
    """
    Retrieve data item size in bytes.

    Parameters
    ----------
    data: numpy.ndarray or HDF5 dataset
        input data

    Returns
    -------
    bytes: int
        item size in bytes
    """

    # get data type
    data_type = data.dtype

    # type byte size
    try:
        bytes = int(np.iinfo(data_type).bits / 8)
    except ValueError:
        bytes = int(np.finfo(data_type).bits / 8)

    return bytes


def get_output_prefix(scales_um, alpha, beta, gamma):
    """
    Generate the output filename prefix including
    pipeline configuration information.

    Parameters
    ----------
    scales_um: list (dtype=float)
        analyzed spatial scales in [μm]

    alpha: float
        plate-like score sensitivity

    beta: float
        blob-like score sensitivity

    gamma: float
        background score sensitivity

    Returns
    -------
    pfx: str
        pipeline configuration prefix
    """

    pfx = 'sc'
    for s in scales_um:
        pfx = pfx + str(s) + '_'
    pfx = 'a' + str(alpha) + '_b' + str(beta) + '_g' + str(gamma) + '_' + pfx

    return pfx


def normalize_angle(angle, lower=0.0, upper=360.0, dtype=None):
    """
    Normalize angle to [lower, upper) range.

    Parameters
    ----------
    angle: float or list (dtype=float)
        angular value(s) to be normalized (in degrees)

    lower: float
        lower limit (default: 0.0)

    upper: float
        upper limit (default: 360.0)

    dtype:
        output data type

    Returns
    -------
    norm_angle: float or list (dtype=float)
        angular value(s) (in degrees) normalized within [lower, upper)

    Raises
    ------
    ValueError
      if lower >= upper
    """
    # convert to array if needed
    isList = False
    if np.isscalar(angle):
        angle = np.array(angle)
    elif isinstance(angle, list):
        angle = np.array(angle)
        isList = True

    # check limits
    if lower >= upper:
        raise ValueError("Invalid lower and upper limits: (%s, %s)" % (lower, upper))

    # view
    norm_angle = angle

    # correction 1
    c1 = np.logical_or(angle > upper, angle == lower)
    angle[c1] = lower + abs(angle[c1] + upper) % (abs(lower) + abs(upper))

    # correction 2
    c2 = np.logical_or(angle < lower, angle == upper)
    angle[c2] = upper - abs(angle[c2] - lower) % (abs(lower) + abs(upper))

    # correction 3
    angle[angle == upper] = lower

    # cast to desired data type
    if dtype is not None:
        norm_angle = norm_angle.astype(dtype)

    # convert back to list
    if isList:
        norm_angle = list(norm_angle)

    return norm_angle


def normalize_image(img, max_out_val=255.0, dtype=np.uint8):
    """
    Normalize image data.

    Parameters
    ----------
    img: numpy.ndarray
        input image

    max_out_val: float
        maximum output value

    dtype:
        output data type

    Returns
    -------
    norm_img: numpy.ndarray
        normalized image
    """

    # get min and max values
    min_val = np.min(img)
    max_val = np.max(img)

    # normalization
    if max_val != 0:
        if max_val != min_val:
            norm_img = (((img - min_val) / (max_val - min_val)) * max_out_val).astype(dtype)
        else:
            norm_img = ((img / max_val) * max_out_val).astype(dtype)
    else:
        norm_img = img.astype(dtype)

    return norm_img


def orient_colormap(vec_img):
    """
    Compute HSV colormap of vector orientations from 3D vector field.

    Parameters
    ----------
    vec_img: numpy.ndarray (axis order=(Z,Y,X,C), dtype=float)
        orientation vectors

    Returns
    -------
    rgb_map: numpy.ndarray (axis order=(Z,Y,X,C), dtype=uint8)
        orientation color map
    """

    # get input array shape
    vec_img_shape = vec_img.shape

    # select planar components
    vy = vec_img[..., 1]
    vx = vec_img[..., 2]

    # compute the in-plane versor length
    vxy_abs = np.sqrt(np.square(vx) + np.square(vy))
    vxy_abs = np.divide(vxy_abs, np.max(vxy_abs))

    # compute the in-plane angular orientation
    vxy_ang = normalize_angle(np.arctan2(vy, vx), lower=0, upper=np.pi, dtype=np.float32)
    vxy_ang = np.divide(vxy_ang, np.pi)

    # initialize colormap
    rgb_map = np.zeros(shape=tuple(list(vec_img_shape[:-1]) + [3]), dtype=np.uint8)
    for z in range(vec_img_shape[0]):

        # generate colormap slice by slice
        h = vxy_ang[z]
        s = vxy_abs[z]
        v = s
        hsv_map = np.stack((h, s, v), axis=-1)

        # conversion to 8-bit precision
        rgb_map[z] = (255.0 * hsv_to_rgb(hsv_map)).astype(np.uint8)

    return rgb_map


def ceil_to_multiple(number, multiple):
    """
    Round up number to the nearest multiple.

    Parameters
    ----------
    number:
        number to be rounded

    multiple:
        the input number will be rounded
        to the nearest multiple higher than this value

    Returns
    -------
    rounded:
        rounded up number
    """
    rounded = multiple * np.ceil(number / multiple)

    return rounded


def transform_axes(nd_array, flipped=None, swapped=None, expand=None):
    """
    Manipulate axes and dimensions of the input array.
    The transformation sequence is:
    axes flip >>> axes swap >>> dimensions expansion.

    Parameters
    ----------
    nd_array: numpy.ndarray
        input data array

    swapped: tuple (dtype=int)
        axes to be swapped

    flipped: tuple (dtype=int)
        axes to be flipped

    expand: int
        insert new axis at this position

    Returns
    -------
    nd_array: numpy.ndarray
        transformed data array
    """

    if flipped is not None:
        nd_array = np.flip(nd_array, axis=flipped)

    if swapped is not None:
        swap_src, swap_dest = swapped
        nd_array = np.swapaxes(nd_array, swap_src, swap_dest)

    if expand is not None:
        nd_array = np.expand_dims(nd_array, axis=expand)

    return nd_array


def vector_colormap(vec_img):
    """
    Compute RGB colormap of orientation vector components from 3D vector field.

    Parameters
    ----------
    vec_img: numpy.ndarray (axis order=(Z,Y,X,C), dtype=float)
        n-dimensional array of orientation vectors

    Returns
    -------
    rgb_map: numpy.ndarray (axis order=(Z,Y,X,C), dtype=uint8)
        orientation color map
    """

    # get input array shape
    vec_img_shape = vec_img.shape

    # take absolute value
    vec_img = np.abs(vec_img)

    # initialize colormap
    rgb_map = np.zeros(shape=vec_img_shape, dtype=np.uint8)
    for z in range(vec_img_shape[0]):

        # generate colormap slice by slice
        img_r = vec_img[z, :, :, 2]
        img_g = vec_img[z, :, :, 1]
        img_b = vec_img[z, :, :, 0]
        rgb_map[z] = make_lupton_rgb(img_r, img_g, img_b, minimum=0, stretch=1, Q=8)

    return rgb_map<|MERGE_RESOLUTION|>--- conflicted
+++ resolved
@@ -54,18 +54,12 @@
     return background_mask
 
 
-<<<<<<< HEAD
-def create_memory_map(shape, dtype, name='tmp', tmp=None, arr=None, mmap_mode='r+'):
-=======
 def create_hdf5_dset(dset_shape, dtype, chunks=True, name='tmp', tmp=None):
->>>>>>> aba73983
     """
     Create HDF5 dataset.
 
     Parameters
     ----------
-<<<<<<< HEAD
-=======
     dset_shape: tuple (dtype: int)
         dataset shape
 
@@ -100,7 +94,6 @@
 
     Parameters
     ----------
->>>>>>> aba73983
     shape: tuple
         shape of the stored array
 
@@ -124,10 +117,7 @@
     mmap: NumPy memory map
         memory-mapped array
     """
-<<<<<<< HEAD
-=======
-
->>>>>>> aba73983
+
     if tmp is None:
         tmp = tempfile.mkdtemp()
     mmap_path = path.join(tmp, name + '.mmap')
