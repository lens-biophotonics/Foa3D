from datetime import datetime
from os import mkdir, path

import nibabel as nib
import numpy as np
import tifffile as tiff


def create_save_dirs(img_path, img_name, skip_frangi=False, skip_odf=False):
    """
    Create saving directory.

    Parameters
    ----------
    img_path: str
        path to input microscopy volume image

    img_name: str
        name of the input volume image

    skip_frangi: bool
        True when fiber orientation vectors are provided as input
        to the pipeline

    skip_odf: bool
        True when no ODF analysis is required following
        the Frangi filtering stage

    Returns
    -------
    save_subdirs: list (dtype=str)
        saving subdirectory string paths
    """
    # get current time
    time_stamp = datetime.now().strftime("%Y%m%d-%H%M%S")

    # get base path
    base_path = path.dirname(img_path)

    # create saving directory
    save_dir = path.join(base_path, time_stamp + '_' + img_name)
    save_subdirs = []
    if not path.isdir(save_dir):
        mkdir(save_dir)

    # create Frangi filter output subdirectory
    if not skip_frangi:
        frangi_dir = path.join(save_dir, 'frangi')
        mkdir(frangi_dir)
        save_subdirs.append(frangi_dir)
    else:
        save_subdirs.append(None)

    # create ODF analysis output subdirectory
    if not skip_odf:
        odf_dir = path.join(save_dir, 'odf')
        mkdir(odf_dir)
        save_subdirs.append(odf_dir)
    else:
        save_subdirs.append(None)

    return save_subdirs

<<<<<<< HEAD
def save_array(fname, save_dir, nd_array, px_size=None, format='tif'):
=======

def save_array(fname, save_dir, nd_array, format='tif', odi=False):
>>>>>>> a4eae514
    """
    Save array to file.

    Parameters
    ----------
    fname: string
        output filename (without extension)

    save_dir: string
        saving directory string path

    nd_array: numpy.ndarray
        data

    px_size: tuple
        pixel size (Z,Y,X) [um]

    format: str
        output format

    odi: bool
        True when saving the ODI maps

    Returns
    -------
    None
    """
    format = format.lower()
    if format == 'tif' or format == 'tiff':
<<<<<<< HEAD
        px_size_z, px_size_y, px_size_x = px_size
        tiff.imwrite(path.join(save_dir, fname + '.' + format), nd_array, imagej=True,
                     resolution=(1 / px_size_x, 1 / px_size_y),
                     metadata={'spacing': px_size_z, 'unit': 'um'}, compression='zlib')
=======
        if odi:
            tiff.imwrite(path.join(save_dir, fname + '.' + format), nd_array, imagej=True,
                         metadata={'axes': 'ZYX'})
        else:
            tiff.imwrite(path.join(save_dir, fname + '.' + format), nd_array, imagej=True)
>>>>>>> a4eae514
    elif format == 'npy':
        np.save(path.join(save_dir, fname + '.npy'), nd_array)
    elif format == 'nii':
        nd_array = nib.Nifti1Image(nd_array, np.eye(4))
        nd_array.to_filename(path.join(save_dir, fname + '.nii'))
    else:
        raise ValueError("  Unsupported data format!!!")<|MERGE_RESOLUTION|>--- conflicted
+++ resolved
@@ -61,12 +61,8 @@
 
     return save_subdirs
 
-<<<<<<< HEAD
-def save_array(fname, save_dir, nd_array, px_size=None, format='tif'):
-=======
 
-def save_array(fname, save_dir, nd_array, format='tif', odi=False):
->>>>>>> a4eae514
+def save_array(fname, save_dir, nd_array, px_size=None, format='tif', odi=False):
     """
     Save array to file.
 
@@ -96,18 +92,16 @@
     """
     format = format.lower()
     if format == 'tif' or format == 'tiff':
-<<<<<<< HEAD
         px_size_z, px_size_y, px_size_x = px_size
-        tiff.imwrite(path.join(save_dir, fname + '.' + format), nd_array, imagej=True,
-                     resolution=(1 / px_size_x, 1 / px_size_y),
-                     metadata={'spacing': px_size_z, 'unit': 'um'}, compression='zlib')
-=======
         if odi:
             tiff.imwrite(path.join(save_dir, fname + '.' + format), nd_array, imagej=True,
-                         metadata={'axes': 'ZYX'})
+                         resolution=(1 / px_size_x, 1 / px_size_y),
+                         metadata={'axes': 'ZYX', 'spacing': px_size_z, 'unit': 'um'}, compression='zlib')
         else:
-            tiff.imwrite(path.join(save_dir, fname + '.' + format), nd_array, imagej=True)
->>>>>>> a4eae514
+            tiff.imwrite(path.join(save_dir, fname + '.' + format), nd_array, imagej=True,
+                         resolution=(1 / px_size_x, 1 / px_size_y),
+                         metadata={'spacing': px_size_z, 'unit': 'um'}, compression='zlib')
+
     elif format == 'npy':
         np.save(path.join(save_dir, fname + '.npy'), nd_array)
     elif format == 'nii':
