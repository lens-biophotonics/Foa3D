from os import path
from time import perf_counter

import numpy as np
from joblib import Parallel, delayed

from foa3d.frangi import convert_frangi_scales, frangi_filter
from foa3d.input import get_image_info
from foa3d.odf import (estimate_odf_coeff, generate_odf_background,
                       get_sph_harm_ncoeff, get_sph_harm_norm_factors)
from foa3d.output import save_array
from foa3d.preprocessing import correct_image_anisotropy
from foa3d.printing import (print_analysis_time, print_frangi_info,
                            print_odf_info)
from foa3d.slicing import (config_frangi_batch, config_frangi_slicing,
                           crop_slice, slice_channel)
from foa3d.utils import (create_background_mask, create_memory_map,
                         divide_nonzero, get_available_cores, orient_colormap,
                         vector_colormap)


def compute_fractional_anisotropy(eigenval):
    """
    Compute structure tensor fractional anisotropy
    as in Schilling et al. (2018).

    Parameters
    ----------
    eigenval: numpy.ndarray (shape=(Z,Y,X,3), dtype=float)
        structure tensor eigenvalues (best local spatial scale)

    Returns
    -------
    frac_anis: numpy.ndarray (shape=(3,), dtype=float)
        fractional anisotropy
    """
    frac_anis = \
        np.sqrt(0.5 * divide_nonzero(
                (eigenval[..., 0] - eigenval[..., 1]) ** 2 +
                (eigenval[..., 0] - eigenval[..., 2]) ** 2 +
                (eigenval[..., 1] - eigenval[..., 2]) ** 2,
                np.sum(eigenval ** 2, axis=-1)))

    return frac_anis


def init_frangi_volumes(img_shape, slice_shape, resize_ratio, tmp_dir, img_name,
                        z_min=0, z_max=None, lpf_soma_mask=False):
    """
    Initialize the output datasets of the Frangi filtering stage.

    Parameters
    ----------
    img_shape: numpy.ndarray (shape=(3,), dtype=int)
        volume image shape [px]

    slice_shape: numpy.ndarray (shape=(3,), dtype=int)
        shape of the basic image slices analyzed iteratively [px]

    resize_ratio: numpy.ndarray (shape=(3,), dtype=float)
        3D resize ratio

    tmp_dir: str
        temporary file directory

    img_name: str
        name of the input volume image

    z_min: int
        minimum output z-depth in [px]

    z_max: int
        maximum output z-depth in [px]

    lpf_soma_mask: bool
        neuronal body masking flag

    Returns
    -------
    fiber_vec_img: NumPy memory-map object (shape=(Z,Y,X,3), dtype=float32)
        initialized fiber orientation volume image

    fiber_vec_clr: NumPy memory-map object (shape=(Z,Y,X,3), dtype=uint8)
        initialized orientation colormap image

    frac_anis_img: NumPy memory-map object (shape=(Z,Y,X), dtype=uint8)
        initialized fractional anisotropy image

    frangi_img: NumPy memory-map object (shape=(Z,Y,X), dtype=uint8)
        initialized Frangi-enhanced image

    fiber_msk: NumPy memory-map object (shape=(Z,Y,X), dtype=uint8)
        initialized fiber mask image

    iso_fiber_img: NumPy memory-map object (shape=(Z,Y,X), dtype=uint8)
        initialized fiber image (isotropic resolution)

    neuron_msk: NumPy memory-map object (shape=(Z,Y,X), dtype=uint8)
        initialized neuron mask image

    z_sel: NumPy slice object
        selected z-depth range
    """
    # shape copies
    img_shape = img_shape.copy()
    slice_shape = slice_shape.copy()

    # adapt output z-axis shape if required
    if z_min != 0 or z_max is not None:
        if z_max is None:
            z_max = slice_shape[0]
        img_shape[0] = z_max - z_min
    z_sel = slice(z_min, z_max, 1)

    # output shape
    img_dims = len(img_shape)
    dset_shape = np.ceil(resize_ratio * img_shape).astype(int)
    slice_shape[0] = dset_shape[0]

    # fiber channel memory maps
    iso_fiber_path = path.join(tmp_dir, 'iso_fiber_' + img_name + '.mmap')
    iso_fiber_img = create_memory_map(iso_fiber_path, dset_shape, dtype='uint8')

    frangi_path = path.join(tmp_dir, 'frangi_' + img_name + '.mmap')
    frangi_img = create_memory_map(frangi_path, dset_shape, dtype='uint8')

    fiber_mask_path = path.join(tmp_dir, 'fiber_msk_' + img_name + '.mmap')
    fiber_mask = create_memory_map(fiber_mask_path, dset_shape, dtype='uint8')

    frac_anis_path = path.join(tmp_dir, 'frac_anis_' + img_name + '.mmap')
    frac_anis_img = create_memory_map(frac_anis_path, dset_shape, dtype='uint8')

    # neuron channel memory map
    if lpf_soma_mask:
        neuron_msk_path = path.join(tmp_dir, 'neuron_msk_' + img_name + '.mmap')
        neuron_msk = create_memory_map(neuron_msk_path, dset_shape, dtype='uint8')
    else:
        neuron_msk = None

    # fiber orientation memory maps
    vec_dset_shape = tuple(list(dset_shape) + [img_dims])
    fiber_vec_path = path.join(tmp_dir, 'fiber_vec_' + img_name + '.mmap')
    fiber_vec_img = create_memory_map(fiber_vec_path, vec_dset_shape, dtype='float32')

    fiber_clr_path = path.join(tmp_dir, 'fiber_cmap_' + img_name + '.mmap')
    fiber_vec_clr = create_memory_map(fiber_clr_path, vec_dset_shape, dtype='uint8')

    return fiber_vec_img, fiber_vec_clr, frac_anis_img, frangi_img, fiber_mask, iso_fiber_img, neuron_msk, z_sel


def init_odf_volumes(vec_img_shape, tmp_dir, odf_scale, odf_degrees=6):
    """
    Initialize the output datasets of the ODF analysis stage.

    Parameters
    ----------
    vec_img_shape: numpy.ndarray (shape=(3,), dtype=int)
        vector volume shape [px]

    odf_slc_shape: numpy.ndarray (shape=(3,), dtype=int)
        odf slice shape [px]

    tmp_dir: str
        temporary file directory

    odf_scale: int
        fiber ODF resolution (super-voxel side [px])

    odf_degrees: int
        degrees of the spherical harmonics series expansion

    Returns
    -------
    odf: NumPy memory-map object (shape=(X,Y,Z,3), dtype=float32)
        initialized dataset of ODF spherical harmonics coefficients

    bg_mrtrix: NumPy memory-map object (shape=(X,Y,Z), dtype=uint8)
        initialized background dataset for ODF visualization in MRtrix3

    odi_pri: NumPy memory-map object (shape=(Z,Y,X), dtype=uint8)
        initialized dataset of primary orientation dispersion parameters

    odi_sec: NumPy memory-map object (shape=(Z,Y,X), dtype=uint8)
        initialized dataset of secondary orientation dispersion parameters

    odi_tot: NumPy memory-map object (shape=(Z,Y,X), dtype=uint8)
        initialized dataset of total orientation dispersion parameters

    odi_anis: NumPy memory-map object (shape=(Z,Y,X), dtype=uint8)
        initialized dataset of orientation dispersion anisotropy parameters

    tensor: NumPy memory-map object (shape=(Z,Y,X,3), dtype=uint8)
        initialized fiber orientation tensor
    """
    # ODI maps shape
    odi_shape = np.ceil(np.divide(vec_img_shape, odf_scale)).astype(int)

    # create downsampled background memory map
    bg_shape = np.flip(odi_shape)
    bg_tmp_path = path.join(tmp_dir, 'bg_tmp{}.mmap'.format(odf_scale))
    bg_mrtrix = create_memory_map(bg_tmp_path, bg_shape, dtype='uint8')

    # create ODF memory map
    num_coeff = get_sph_harm_ncoeff(odf_degrees)
    odf_shape = tuple(list(odi_shape) + [num_coeff])
    odf_tmp_path = path.join(tmp_dir, 'odf_tmp{}.mmap'.format(odf_scale))
    odf = create_memory_map(odf_tmp_path, odf_shape, dtype='float32')

    # create orientation tensor memory map
    tensor_shape = tuple(list(odi_shape) + [3])
    tensor_tmp_path = path.join(tmp_dir, 'tensor_tmp{}.mmap'.format(odf_scale))
    tensor = create_memory_map(tensor_tmp_path, tensor_shape, dtype='float32')

    # create ODI memory maps
    odi_pri_tmp_path = path.join(tmp_dir, 'odi_pri_tmp{}.mmap'.format(odf_scale))
    odi_pri = create_memory_map(odi_pri_tmp_path, odi_shape, dtype='uint8')

    odi_sec_tmp_path = path.join(tmp_dir, 'odi_sec_tmp{}.mmap'.format(odf_scale))
    odi_sec = create_memory_map(odi_sec_tmp_path, odi_shape, dtype='uint8')

    odi_tot_tmp_path = path.join(tmp_dir, 'odi_tot_tmp{}.mmap'.format(odf_scale))
    odi_tot = create_memory_map(odi_tot_tmp_path, odi_shape, dtype='uint8')

    odi_anis_tmp_path = path.join(tmp_dir, 'odi_anis_tmp{}.mmap'.format(odf_scale))
    odi_anis = create_memory_map(odi_anis_tmp_path, odi_shape, dtype='uint8')

    return odf, bg_mrtrix, odi_pri, odi_sec, odi_tot, odi_anis, tensor


def fiber_analysis(img, rng_in, rng_in_neu, rng_out, pad_mat, smooth_sigma, scales_px, px_rsz_ratio, z_sel,
                   fiber_vec_img, fiber_vec_clr, frac_anis_img, frangi_img, iso_fiber_img, fiber_msk, neuron_msk,
                   ch_neuron=0, ch_fiber=1, alpha=0.05, beta=1, gamma=100,
                   dark=False, orient_cmap=False, lpf_soma_mask=False, skeletonize=False, mosaic=False):
    """
    Conduct a Frangi-based fiber orientation analysis on basic slices selected from the whole microscopy volume image.

    Parameters
    ----------
    img: numpy.ndarray (shape=(Z,Y,X))
        fiber fluorescence volume image

    rng_in: NumPy slice object
        input image range (fibers)

    rng_in_neu: NumPy slice object
        input image range (neurons)

    rng_out: NumPy slice object
        output range

    pad_mat: numpy.ndarray (shape=(Z,Y,X))
        3D image padding range

    smooth_sigma: numpy.ndarray (shape=(3,), dtype=int)
        3D standard deviation of the low-pass Gaussian filter [px]
        (applied to the XY plane)

    scales_px: numpy.ndarray (dtype=int)
        spatial scales [px]

    px_rsz_ratio: numpy.ndarray (shape=(3,), dtype=float)
        3D image resize ratio

    z_sel: NumPy slice object
        selected z-depth range

    fiber_vec_img: NumPy memory map (shape=(Z,Y,X,3), dtype=float32)
        fiber orientation vector image

    fiber_vec_clr: NumPy memory map (shape=(Z,Y,X,3), dtype=uint8)
        orientation colormap image

    frac_anis_img: NumPy memory map (shape=(Z,Y,X), dtype=uint8)
        fractional anisotropy image

    frangi_img: NumPy memory map (shape=(Z,Y,X,3), dtype=uint8)
        Frangi-enhanced volume image (fiber probability volume)

    iso_fiber_img: NumPy memory map (shape=(Z,Y,X,3), dtype=uint8)
        isotropic fiber image

    fiber_msk: NumPy memory map (shape=(Z,Y,X), dtype=uint8)
        fiber mask image

    neuron_msk: NumPy memory map (shape=(Z,Y,X), dtype=uint8)
        neuron mask image

    ch_neuron: int
        neuronal bodies channel

    ch_fiber: int
        myelinated fibers channel

    alpha: float
        plate-like score sensitivity

    beta: float
        blob-like score sensitivity

    gamma: float
        background score sensitivity

    dark: bool
        if True, enhance black 3D tubular structures
        (i.e., negative contrast polarity)

    orient_cmap: bool
        if True, generate color maps based on XY-plane orientation angles
        (instead of using the cartesian components of the estimated vectors)

    lpf_soma_mask: bool
        if True, mask neuronal bodies exploiting the autofluorescence
        signal of lipofuscin pigments

    skeletonize: bool
        if True, apply skeletonization to the boolean mask of myelinated fibers

    mosaic: bool
        must be True for tiled reconstructions aligned using ZetaStitcher

    Returns
    -------
    None
    """
    # slice fiber image slice
    fiber_slice = slice_channel(img, rng_in, channel=ch_fiber, mosaic=mosaic)

    # skip background slice
    if np.max(fiber_slice) != 0:

        # preprocess fiber slice
        iso_fiber_slice = correct_image_anisotropy(fiber_slice, px_rsz_ratio, sigma=smooth_sigma, pad_mat=pad_mat)

        # 3D Frangi filter
        frangi_slice, fiber_vec_slice, eigenval_slice = \
            frangi_filter(iso_fiber_slice, scales_px=scales_px, alpha=alpha, beta=beta, gamma=gamma, dark=dark)

        # crop isotropized fiber slice
        iso_fiber_slice = crop_slice(iso_fiber_slice, rng_out)
        frangi_slice = crop_slice(frangi_slice, rng_out)
        fiber_vec_slice = crop_slice(fiber_vec_slice, rng_out)
        eigenval_slice = crop_slice(eigenval_slice, rng_out)

<<<<<<< HEAD
    tmp_file_lst: list
        list of temporary file dictionaries
        ('path': file path; 'obj': file object)
    """
    # adjust for graylevel fiber image
    if len(image.shape) == 3:
        ch_fiber = None

    # get info on the input volume image
    image_shape, image_shape_um, image_item_size = get_image_info(image, px_size, mosaic=mosaic)
=======
        # generate fractional anisotropy image
        frac_anis_slice = compute_fractional_anisotropy(eigenval_slice)
>>>>>>> a4eae514

        # generate RGB orientation color map
        if orient_cmap:
            orientcol_slice = orient_colormap(fiber_vec_slice)
        else:
            orientcol_slice = vector_colormap(fiber_vec_slice)

        # mask background
        fiber_vec_slice, orientcol_slice, fiber_mask_slice = \
            mask_background(frangi_slice, fiber_vec_slice, orientcol_slice,
                            thresh_method='li', skeletonize=skeletonize, invert_mask=False)

        # (optional) neuronal body masking
        neuron_mask_slice = None
        if lpf_soma_mask:

            # get neuron image slice
            neuron_slice = slice_channel(img, rng_in_neu, channel=ch_neuron, mosaic=mosaic)

            # resize neuron slice (lateral downsampling)
            iso_neuron_slice = correct_image_anisotropy(neuron_slice, px_rsz_ratio)

            # crop isotropized neuron slice
            iso_neuron_slice = crop_slice(iso_neuron_slice, rng_out)

            # mask neuronal bodies
            fiber_vec_slice, orientcol_slice, frac_anis_slice, neuron_mask_slice = \
                mask_background(iso_neuron_slice, fiber_vec_slice, orientcol_slice, frac_anis_slice,
                                thresh_method='yen', skeletonize=False, invert_mask=True)

            # fill memory-mapped output neuron mask
            neuron_msk[rng_out] = (255 * neuron_mask_slice[z_sel, ...]).astype(np.uint8)

        # fill memory-mapped output arrays
        vec_rng_out = tuple(np.append(rng_out, slice(0, 3, 1)))
        fiber_vec_img[vec_rng_out] = fiber_vec_slice[z_sel, ...]
        fiber_vec_clr[vec_rng_out] = orientcol_slice[z_sel, ...]
        iso_fiber_img[rng_out] = iso_fiber_slice[z_sel, ...].astype(np.uint8)
        frac_anis_img[rng_out] = (255 * frac_anis_slice[z_sel, ...]).astype(np.uint8)
        frangi_img[rng_out] = (255 * frangi_slice[z_sel, ...]).astype(np.uint8)
        fiber_msk[rng_out] = (255 * (1 - fiber_mask_slice[z_sel, ...])).astype(np.uint8)


def mask_background(img, fiber_vec_slice, orientcol_slice, frac_anis_slice=None,
                    thresh_method='yen', skeletonize=False, invert_mask=False):
    """
    Mask orientation volume arrays.

    Parameters
    ----------
    img: numpy.ndarray (shape=(Z,Y,X))
        fiber (or neuron) fluorescence volume image

    fiber_vec_slice: numpy.ndarray (shape=(Z,Y,X,3), dtype=float)
        fiber orientation vector slice

    orientcol_slice: numpy.ndarray (shape=(Z,Y,X,3), dtype=uint8)
        orientation colormap slice

    frac_anis_slice: numpy.ndarray (shape=(Z,Y,X), dtype=float)
        fractional anisotropy slice

    thresh_method: str
        thresholding method (refer to skimage.filters)

    skeletonize: bool
        mask skeletonization flag

    invert_mask: bool
        mask inversion flag

    Returns
    -------
    fiber_vec_slice: numpy.ndarray (shape=(Z,Y,X,3), dtype=float)
        orientation vector patch (masked)

    orientcol_slice: numpy.ndarray (shape=(Z,Y,X,3), dtype=uint8)
        orientation colormap patch (masked)

    frac_anis_slice: numpy.ndarray (shape=(Z,Y,X), dtype=float)
        fractional anisotropy patch (masked)

    background_mask: numpy.ndarray (shape=(Z,Y,X), dtype=bool)
        background mask
    """
    global iter_test

    # generate background mask
    background = create_background_mask(img, thresh_method=thresh_method, skeletonize=skeletonize)

    # invert mask
    if invert_mask:
        background = np.logical_not(background)

    """
    if thresh_method == 'li':
        print("\n\n (DEBUG) {} background shape:      {}".format(iter_test, background.shape))
        print(" (DEBUG) {} fiber_vec_slice shape: {}".format(iter_test, fiber_vec_slice.shape[:-1]))
    """

    # apply mask to input arrays
    fiber_vec_slice[background, :] = 0
    orientcol_slice[background, :] = 0

    # (optional) mask fractional anisotropy
    if frac_anis_slice is not None:
        frac_anis_slice[background] = 0
        return fiber_vec_slice, orientcol_slice, frac_anis_slice, background

    else:
        return fiber_vec_slice, orientcol_slice, background


def odf_analysis(fiber_vec_img, iso_fiber_img, px_size_iso, save_dir, tmp_dir, img_name, odf_scale_um, odf_norm,
                 odf_degrees=6):
    """
    Estimate 3D fiber ODFs from basic orientation data chunks using parallel threads.

    Parameters
    ----------
    fiber_vec_img: NumPy memory-map object (shape=(Z,Y,X,3), dtype=float32)
        fiber orientation vectors dataset

    iso_fiber_img: NumPy memory-map object (shape=(Z,Y,X,3), dtype=uint8)
        isotropic fiber volume dataset

    px_size_iso: numpy.ndarray (shape=(3,), dtype=float)
        adjusted isotropic pixel size [μm]

    save_dir: str
        saving directory string path

    tmp_dir: str
        temporary file directory

    img_name: str
        name of the input volume image

    odf_scale_um: float
        fiber ODF resolution (super-voxel side [μm])

    odf_norm: numpy.ndarray (dtype: float)
        2D array of spherical harmonics normalization factors

    odf_degrees: int
        degrees of the spherical harmonics series expansion

    Returns
    -------
    None
    """
    # get info on the input volume of orientation vectors
    vec_img_shape = np.asarray(fiber_vec_img.shape)

    # derive the ODF kernel size in [px]
    odf_scale = int(np.ceil(odf_scale_um / px_size_iso[0]))

    # initialize ODF analysis output volumes
    odf, bg_mrtrix, odi_pri, odi_sec, odi_tot, odi_anis, tensor \
        = init_odf_volumes(vec_img_shape[:-1], tmp_dir, odf_scale=odf_scale, odf_degrees=odf_degrees)

    # generate downsampled background for MRtrix3 mrview
    if iso_fiber_img is None:
        bg_mrtrix = generate_odf_background(fiber_vec_img, bg_mrtrix, vxl_side=odf_scale)
    else:
        bg_mrtrix = generate_odf_background(iso_fiber_img, bg_mrtrix, vxl_side=odf_scale)

    # compute ODF coefficients
    odf, odi_pri, odi_sec, odi_tot, odi_anis = \
        estimate_odf_coeff(fiber_vec_img, odf, odi_pri, odi_sec, odi_tot, odi_anis, tensor,
                           vxl_side=odf_scale, odf_norm=odf_norm, odf_degrees=odf_degrees)

    # save memory maps to file
    save_odf_arrays(odf, bg_mrtrix, odi_pri, odi_sec, odi_tot, odi_anis, save_dir, img_name, odf_scale_um)


def parallel_frangi_on_slices(img, px_size, px_size_iso, smooth_sigma, save_dir, tmp_dir, img_name, frangi_sigma_um,
                              ch_neuron=0, ch_fiber=1, alpha=0.05, beta=1, gamma=100, dark=False, z_min=0, z_max=None,
                              orient_cmap=False, lpf_soma_mask=False, skeletonize=False,
                              mosaic=False, max_ram_mb=None, jobs_to_cores=0.8, backend='threading'):
    """
    Apply 3D Frangi filtering to basic TPFM image slices using parallel threads.

    Parameters
    ----------
    img: NumPy memory-map object (shape=(Z,Y,X))
        microscopy volume image

    px_size: numpy.ndarray (shape=(3,), dtype=float)
        pixel size [μm]

    px_size_iso: numpy.ndarray (shape=(3,), dtype=float)
        adjusted isotropic pixel size [μm]

    smooth_sigma: numpy.ndarray (shape=(3,), dtype=int)
        3D standard deviation of the low-pass Gaussian filter [px]
        (applied to the XY plane)

    save_dir: str
        saving directory string path

    tmp_dir: str
        temporary file directory

    img_name: str
        name of the input volume image

    frangi_sigma_um: list (dtype=float)
        Frangi filter scales in [μm]

    ch_neuron: int
        neuronal bodies channel

    ch_fiber: int
        myelinated fibers channel

    alpha: float
        plate-like score sensitivity

    beta: float
        blob-like score sensitivity

    gamma: float
        background score sensitivity

    dark: bool
        if True, enhance black 3D tubular structures
        (i.e., negative contrast polarity)

    z_min: int
        minimum output z-depth in [px]

    z_max: int
        maximum output z-depth in [px]

    orient_cmap: bool
        if True, generate color maps based on XY-plane orientation angles
        (instead of using the cartesian components of the estimated vectors)

    lpf_soma_mask: bool
        if True, mask neuronal bodies exploiting the autofluorescence
        signal of lipofuscin pigments

    skeletonize: bool
        if True, apply skeletonization to the boolean mask of myelinated fibers

    mosaic: bool
        must be True for tiled reconstructions aligned using ZetaStitcher

    max_ram_mb: float
        maximum RAM available to the Frangi filtering stage [MB]

    jobs_to_cores: float
        max number of jobs relative to the available CPU cores
        (default: 80%)

    backend: str
        backend module employed by joblib.Parallel

    Returns
    -------
    fiber_vec_img: NumPy memory map (shape=(Z,Y,X,3), dtype=float32)
        fiber orientation vector image

    fiber_vec_clr: NumPy memory map (shape=(Z,Y,X,3), dtype=uint8)
        orientation colormap image

    frac_anis_img: NumPy memory map (shape=(Z,Y,X), dtype=uint8)
        fractional anisotropy image

    frangi_img: NumPy memory map (shape=(Z,Y,X,3), dtype=uint8)
        Frangi-enhanced volume image (fiber probability volume)

    iso_fiber_img: NumPy memory map (shape=(Z,Y,X,3), dtype=uint8)
        isotropic fiber image

    fiber_msk: NumPy memory map (shape=(Z,Y,X), dtype=uint8)
        fiber mask image

    neuron_msk: NumPy memory map (shape=(Z,Y,X), dtype=uint8)
        neuron mask image
    """
    # get info on the input volume image
    img_shape, img_shape_um, img_item_size, ch_fiber = \
        get_image_info(img, px_size, ch_fiber, mosaic=mosaic)

    # configure batch of basic image slices analyzed in parallel
    batch_size, max_slice_size = \
        config_frangi_batch(frangi_sigma_um, max_ram_mb=max_ram_mb, jobs_to_cores=jobs_to_cores)

    # convert the spatial scales of the Frangi filter to pixel
    frangi_sigma_px = convert_frangi_scales(frangi_sigma_um, px_size_iso[0])

    # get info on the processed image slices
    rng_in_lst, rng_in_neu_lst, rng_out_lst, pad_mat_lst, \
        in_slice_shape_um, out_slice_shape, px_rsz_ratio, tot_slice_num, batch_size = \
        config_frangi_slicing(img_shape, img_item_size, px_size, px_size_iso,
                              smooth_sigma, frangi_sigma_px, lpf_soma_mask, batch_size, slice_size=max_slice_size)

    # initialize output arrays
    fiber_vec_img, fiber_vec_clr, frac_anis_img, frangi_img, fiber_msk, iso_fiber_img, neuron_msk, z_sel = \
        init_frangi_volumes(img_shape, out_slice_shape, px_rsz_ratio, tmp_dir, img_name,
                            z_min=z_min, z_max=z_max, lpf_soma_mask=lpf_soma_mask)

    # print Frangi filter configuration
    print_frangi_info(alpha, beta, gamma, frangi_sigma_um, img_shape_um, in_slice_shape_um, tot_slice_num,
                      px_size, img_item_size, lpf_soma_mask)

    # parallel Frangi filter-based fiber orientation analysis of microscopy sub-volumes
    start_time = perf_counter()
    with Parallel(n_jobs=batch_size, backend=backend, verbose=100, max_nbytes=None) as parallel:
        parallel(
            delayed(fiber_analysis)(img,
                                    rng_in_lst[i], rng_in_neu_lst[i], rng_out_lst[i], pad_mat_lst[i],
                                    smooth_sigma, frangi_sigma_px, px_rsz_ratio, z_sel,
                                    fiber_vec_img, fiber_vec_clr, frac_anis_img, frangi_img,
                                    iso_fiber_img, fiber_msk, neuron_msk,
                                    ch_neuron=ch_neuron, ch_fiber=ch_fiber, alpha=alpha, beta=beta, gamma=gamma,
                                    dark=dark, orient_cmap=orient_cmap, lpf_soma_mask=lpf_soma_mask,
                                    skeletonize=skeletonize, mosaic=mosaic) for i in range(tot_slice_num))

    # save Frangi output arrays
    save_frangi_arrays(fiber_vec_img, fiber_vec_clr, frac_anis_img, frangi_img, fiber_msk, neuron_msk,
                       save_dir, img_name)

    # print Frangi filtering timebatch_size
    print_analysis_time(start_time)

    return fiber_vec_img, iso_fiber_img


def parallel_odf_on_scales(fiber_vec_img, iso_fiber_img, px_size_iso, save_dir, tmp_dir, img_name,
                           odf_scales_um, odf_degrees=6, backend='loky'):
    """
    Iterate over the required spatial scales and apply the parallel ODF analysis
    implemented in parallel_odf_on_slices().

    Parameters
    ----------
    fiber_vec_img: NumPy memory-map object (shape=(Z,Y,X,3), dtype=float32)
        fiber orientation vector image

    iso_fiber_img: NumPy memory-map object (shape=(Z,Y,X,3), dtype=uint8)
        isotropic fiber image

    px_size_iso: numpy.ndarray (shape=(3,), dtype=float)
        adjusted isotropic pixel size [μm]

    save_dir: str
        saving directory string path

    tmp_dir: str
        temporary file directory

    img_name: str
        name of the input volume image

    odf_scales_um: list (dtype: float)
        list of fiber ODF resolution values (super-voxel sides [μm])

    odf_degrees: int
        degrees of the spherical harmonics series expansion

    backend: str
        backend module employed by joblib.Parallel

    Returns
    -------
    None
    """
    # get ODF analysis start time
    start_time = perf_counter()

    # print ODF analysis heading
    print_odf_info(odf_scales_um, odf_degrees)

    # compute spherical harmonics normalization factors (once for all scales)
    norm_factors = get_sph_harm_norm_factors(odf_degrees)

    # number of logical cores
    num_cpu = get_available_cores()

    # parallel ODF analysis of fiber orientation vectors over required spatial scales
    n_jobs = min(num_cpu, len(odf_scales_um))
    with Parallel(n_jobs=n_jobs, backend=backend, verbose=100, max_nbytes=None) as parallel:
        parallel(delayed(odf_analysis)(fiber_vec_img, iso_fiber_img, px_size_iso, save_dir, tmp_dir, img_name,
                                       odf_norm=norm_factors, odf_degrees=odf_degrees, odf_scale_um=s)
                 for s in odf_scales_um)

    # print ODF analysis time
    print_analysis_time(start_time)


<<<<<<< HEAD
def save_frangi_arrays(fiber_vec_colmap, frangi_image, fiber_mask, neuron_mask, px_size, save_dir, image_name):
=======
def save_frangi_arrays(fiber_vec_img, fiber_vec_clr, frac_anis_img, frangi_img,
                       fiber_msk, neuron_msk, save_dir, img_name):
>>>>>>> a4eae514
    """
    Save the output arrays of the Frangi filter stage to TIF files.

    Parameters
    ----------
    fiber_vec_img: NumPy memory map (shape=(Z,Y,X,3), dtype=float32)
        fiber orientation vector image

    fiber_vec_clr: NumPy memory map (shape=(Z,Y,X,3), dtype=uint8)
        orientation colormap image

    frac_anis_img: NumPy memory map (shape=(Z,Y,X), dtype=uint8)
        fractional anisotropy image

    frangi_img: NumPy memory map (shape=(Z,Y,X,3), dtype=uint8)
        Frangi-enhanced volume image (fiber probability volume)

    fiber_msk: NumPy memory map (shape=(Z,Y,X), dtype=uint8)
        fiber mask image

    neuron_msk: NumPy memory map (shape=(Z,Y,X), dtype=uint8)
        neuron mask image

    px_size: numpy.ndarray (shape=(3,), dtype=float)
        pixel size (Z,Y,X) [μm]

    save_dir: str
        saving directory string path

    img_name: str
        name of the input microscopy volume image

    Returns
    -------
    None
    """
    # save orientation color map to TIF
    save_array('fiber_vec_' + img_name, save_dir, fiber_vec_img, format='npy')

    # save orientation color map to TIF
<<<<<<< HEAD
    save_array('fiber_cmap_' + image_name, save_dir, fiber_vec_colmap, px_size)

    # save Frangi-enhanced fiber volume to TIF
    save_array('frangi_' + image_name, save_dir, frangi_image, px_size)

    # save masked fiber volume to TIF
    save_array('fiber_msk_' + image_name, save_dir, fiber_mask, px_size)

    # save neuron channel volumes to TIF
    if neuron_mask is not None:
        save_array('neuron_msk_' + image_name, save_dir, neuron_mask, px_size)
=======
    save_array('fiber_cmap_' + img_name, save_dir, fiber_vec_clr)

    # save fractional anisotropy map to TIF
    save_array('frac_anis_' + img_name, save_dir, frac_anis_img)

    # save Frangi-enhanced fiber volume to TIF
    save_array('frangi_' + img_name, save_dir, frangi_img)

    # save masked fiber volume to TIF
    save_array('fiber_msk_' + img_name, save_dir, fiber_msk)

    # save neuron channel volumes to TIF
    if neuron_msk is not None:
        save_array('neuron_msk_' + img_name, save_dir, neuron_msk)
>>>>>>> a4eae514


def save_odf_arrays(odf, bg, odi_pri, odi_sec, odi_tot, odi_anis, save_dir, img_name, odf_scale_um):
    """
    Save the output arrays of the ODF analysis stage to TIF and Nifti files.
    Arrays tagged with 'mrtrixview' are preliminarily transformed
    so that ODF maps viewed in MRtrix3 are spatially consistent
    with the analyzed microscopy volume, and the output TIF files.

    Parameters
    ----------
    odf_img: NumPy memory-map object (shape=(X,Y,Z,3), dtype=float32)
        ODF spherical harmonics coefficients

    bg_mrtrix_img: NumPy memory-map object (shape=(X,Y,Z), dtype=uint8)
        background dataset for ODF visualization in MRtrix3

    odi_pri_img: NumPy memory-map object (shape=(Z,Y,X), dtype=uint8)
        primary orientation dispersion parameter

    odi_sec_img: NumPy memory-map object (shape=(Z,Y,X), dtype=uint8)
        secondary orientation dispersion parameter

    odi_tot_img: NumPy memory-map object (shape=(Z,Y,X), dtype=uint8)
        total orientation dispersion parameter

    odi_anis_img: NumPy memory-map object (shape=(Z,Y,X), dtype=uint8)
        orientation dispersion anisotropy parameter

    save_dir: str
        saving directory string path

    img_name: str
        name of the input volume image

    odf_scale_um: float
        fiber ODF resolution (super-voxel side [μm])

    alpha: float
        plate-like score sensitivity

    beta: float
        blob-like score sensitivity

    gamma: float
        background score sensitivity

    Returns
    -------
    None
    """
    # ODF analysis volumes to Nifti files (adjusted view for MRtrix3)
    save_array(f'bg_mrtrixview_sv{odf_scale_um}_' + img_name, save_dir, bg, format='nii')
    save_array(f'odf_mrtrixview_sv{odf_scale_um}_' + img_name, save_dir, odf, format='nii')
    save_array(f'odi_pri_sv{odf_scale_um}_' + img_name, save_dir, odi_pri, odi=True)
    save_array(f'odi_sec_sv{odf_scale_um}_' + img_name, save_dir, odi_sec, odi=True)
    save_array(f'odi_tot_sv{odf_scale_um}_' + img_name, save_dir, odi_tot, odi=True)
    save_array(f'odi_anis_sv{odf_scale_um}_' + img_name, save_dir, odi_anis, odi=True)<|MERGE_RESOLUTION|>--- conflicted
+++ resolved
@@ -341,21 +341,8 @@
         fiber_vec_slice = crop_slice(fiber_vec_slice, rng_out)
         eigenval_slice = crop_slice(eigenval_slice, rng_out)
 
-<<<<<<< HEAD
-    tmp_file_lst: list
-        list of temporary file dictionaries
-        ('path': file path; 'obj': file object)
-    """
-    # adjust for graylevel fiber image
-    if len(image.shape) == 3:
-        ch_fiber = None
-
-    # get info on the input volume image
-    image_shape, image_shape_um, image_item_size = get_image_info(image, px_size, mosaic=mosaic)
-=======
         # generate fractional anisotropy image
         frac_anis_slice = compute_fractional_anisotropy(eigenval_slice)
->>>>>>> a4eae514
 
         # generate RGB orientation color map
         if orient_cmap:
@@ -529,7 +516,7 @@
                            vxl_side=odf_scale, odf_norm=odf_norm, odf_degrees=odf_degrees)
 
     # save memory maps to file
-    save_odf_arrays(odf, bg_mrtrix, odi_pri, odi_sec, odi_tot, odi_anis, save_dir, img_name, odf_scale_um)
+    save_odf_arrays(odf, bg_mrtrix, odi_pri, odi_sec, odi_tot, odi_anis, px_size_iso, save_dir, img_name, odf_scale_um)
 
 
 def parallel_frangi_on_slices(img, px_size, px_size_iso, smooth_sigma, save_dir, tmp_dir, img_name, frangi_sigma_um,
@@ -638,6 +625,10 @@
     neuron_msk: NumPy memory map (shape=(Z,Y,X), dtype=uint8)
         neuron mask image
     """
+    # adjust for graylevel fiber image
+    if len(img.shape) == 3:
+        ch_fiber = None
+
     # get info on the input volume image
     img_shape, img_shape_um, img_item_size, ch_fiber = \
         get_image_info(img, px_size, ch_fiber, mosaic=mosaic)
@@ -679,7 +670,7 @@
 
     # save Frangi output arrays
     save_frangi_arrays(fiber_vec_img, fiber_vec_clr, frac_anis_img, frangi_img, fiber_msk, neuron_msk,
-                       save_dir, img_name)
+                       px_size_iso, save_dir, img_name)
 
     # print Frangi filtering timebatch_size
     print_analysis_time(start_time)
@@ -749,12 +740,8 @@
     print_analysis_time(start_time)
 
 
-<<<<<<< HEAD
-def save_frangi_arrays(fiber_vec_colmap, frangi_image, fiber_mask, neuron_mask, px_size, save_dir, image_name):
-=======
 def save_frangi_arrays(fiber_vec_img, fiber_vec_clr, frac_anis_img, frangi_img,
-                       fiber_msk, neuron_msk, save_dir, img_name):
->>>>>>> a4eae514
+                       fiber_msk, neuron_msk, px_size, save_dir, img_name):
     """
     Save the output arrays of the Frangi filter stage to TIF files.
 
@@ -795,37 +782,23 @@
     save_array('fiber_vec_' + img_name, save_dir, fiber_vec_img, format='npy')
 
     # save orientation color map to TIF
-<<<<<<< HEAD
-    save_array('fiber_cmap_' + image_name, save_dir, fiber_vec_colmap, px_size)
+    save_array('fiber_cmap_' + img_name, save_dir, fiber_vec_clr, px_size)
+
+    # save fractional anisotropy map to TIF
+    save_array('frac_anis_' + img_name, save_dir, frac_anis_img, px_size)
 
     # save Frangi-enhanced fiber volume to TIF
-    save_array('frangi_' + image_name, save_dir, frangi_image, px_size)
+    save_array('frangi_' + img_name, save_dir, frangi_img, px_size)
 
     # save masked fiber volume to TIF
-    save_array('fiber_msk_' + image_name, save_dir, fiber_mask, px_size)
-
-    # save neuron channel volumes to TIF
-    if neuron_mask is not None:
-        save_array('neuron_msk_' + image_name, save_dir, neuron_mask, px_size)
-=======
-    save_array('fiber_cmap_' + img_name, save_dir, fiber_vec_clr)
-
-    # save fractional anisotropy map to TIF
-    save_array('frac_anis_' + img_name, save_dir, frac_anis_img)
-
-    # save Frangi-enhanced fiber volume to TIF
-    save_array('frangi_' + img_name, save_dir, frangi_img)
-
-    # save masked fiber volume to TIF
-    save_array('fiber_msk_' + img_name, save_dir, fiber_msk)
+    save_array('fiber_msk_' + img_name, save_dir, fiber_msk, px_size)
 
     # save neuron channel volumes to TIF
     if neuron_msk is not None:
-        save_array('neuron_msk_' + img_name, save_dir, neuron_msk)
->>>>>>> a4eae514
-
-
-def save_odf_arrays(odf, bg, odi_pri, odi_sec, odi_tot, odi_anis, save_dir, img_name, odf_scale_um):
+        save_array('neuron_msk_' + img_name, save_dir, neuron_msk, px_size)
+
+
+def save_odf_arrays(odf, bg, odi_pri, odi_sec, odi_tot, odi_anis, px_size, save_dir, img_name, odf_scale_um):
     """
     Save the output arrays of the ODF analysis stage to TIF and Nifti files.
     Arrays tagged with 'mrtrixview' are preliminarily transformed
@@ -852,6 +825,9 @@
     odi_anis_img: NumPy memory-map object (shape=(Z,Y,X), dtype=uint8)
         orientation dispersion anisotropy parameter
 
+    px_size: numpy.ndarray (shape=(3,), dtype=float)
+        pixel size (Z,Y,X) [μm]
+
     save_dir: str
         saving directory string path
 
@@ -860,15 +836,6 @@
 
     odf_scale_um: float
         fiber ODF resolution (super-voxel side [μm])
-
-    alpha: float
-        plate-like score sensitivity
-
-    beta: float
-        blob-like score sensitivity
-
-    gamma: float
-        background score sensitivity
 
     Returns
     -------
@@ -877,7 +844,7 @@
     # ODF analysis volumes to Nifti files (adjusted view for MRtrix3)
     save_array(f'bg_mrtrixview_sv{odf_scale_um}_' + img_name, save_dir, bg, format='nii')
     save_array(f'odf_mrtrixview_sv{odf_scale_um}_' + img_name, save_dir, odf, format='nii')
-    save_array(f'odi_pri_sv{odf_scale_um}_' + img_name, save_dir, odi_pri, odi=True)
-    save_array(f'odi_sec_sv{odf_scale_um}_' + img_name, save_dir, odi_sec, odi=True)
-    save_array(f'odi_tot_sv{odf_scale_um}_' + img_name, save_dir, odi_tot, odi=True)
-    save_array(f'odi_anis_sv{odf_scale_um}_' + img_name, save_dir, odi_anis, odi=True)+    save_array(f'odi_pri_sv{odf_scale_um}_' + img_name, save_dir, odi_pri, px_size, odi=True)
+    save_array(f'odi_sec_sv{odf_scale_um}_' + img_name, save_dir, odi_sec, px_size, odi=True)
+    save_array(f'odi_tot_sv{odf_scale_um}_' + img_name, save_dir, odi_tot, px_size, odi=True)
+    save_array(f'odi_anis_sv{odf_scale_um}_' + img_name, save_dir, odi_anis, px_size, odi=True)